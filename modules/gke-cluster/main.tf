--- conflicted
+++ resolved
@@ -20,12 +20,8 @@
   # part of Create. This leaves us in our desired state- with a cluster master
   # with no node pools.
   remove_default_node_pool = true
-<<<<<<< HEAD
-  initial_node_count       = 1
-=======
 
   initial_node_count = 1
->>>>>>> eed633b0
 
   logging_service    = "${var.logging_service}"
   monitoring_service = "${var.monitoring_service}"
@@ -71,61 +67,6 @@
     update = "30m"
     delete = "30m"
   }
-<<<<<<< HEAD
-}
-
-// Node Pool Resource
-resource "google_container_node_pool" "pools" {
-  count              = "${length(var.node_pools)}"
-  name               = "${lookup(var.node_pools[count.index], "name")}"
-  project            = "${var.project}"
-  region             = "${var.region}"
-  cluster            = "${var.name}"
-  version            = "${lookup(var.node_pools[count.index], "auto_upgrade", false) ? "" : lookup(var.node_pools[count.index], "version", local.node_version)}"
-  initial_node_count = "${lookup(var.node_pools[count.index], "initial_node_count", lookup(var.node_pools[count.index], "min_count", 1))}"
-
-  autoscaling {
-    min_node_count = "${lookup(var.node_pools[count.index], "min_count", 1)}"
-    max_node_count = "${lookup(var.node_pools[count.index], "max_count", 100)}"
-  }
-
-  management {
-    auto_repair  = "${lookup(var.node_pools[count.index], "auto_repair", true)}"
-    auto_upgrade = "${lookup(var.node_pools[count.index], "auto_upgrade", true)}"
-  }
-
-  node_config {
-    image_type   = "${lookup(var.node_pools[count.index], "image_type", "COS")}"
-    machine_type = "${lookup(var.node_pools[count.index], "machine_type", "n1-standard-2")}"
-    labels       = "${merge(map("cluster_name", var.name), map("node_pool", lookup(var.node_pools[count.index], "name")), var.node_pools_labels["all"], var.node_pools_labels[lookup(var.node_pools[count.index], "name")])}"
-    metadata     = "${merge(map("cluster_name", var.name), map("node_pool", lookup(var.node_pools[count.index], "name")), var.node_pools_metadata["all"], var.node_pools_metadata[lookup(var.node_pools[count.index], "name")])}"
-    taint        = "${concat(var.node_pools_taints["all"], var.node_pools_taints[lookup(var.node_pools[count.index], "name")])}"
-    tags         = ["${concat(list("gke-${var.name}"), list("gke-${var.name}-${lookup(var.node_pools[count.index], "name")}"), var.node_pools_tags["all"], var.node_pools_tags[lookup(var.node_pools[count.index], "name")])}"]
-
-    disk_size_gb = "${lookup(var.node_pools[count.index], "disk_size_gb", 100)}"
-    disk_type    = "${lookup(var.node_pools[count.index], "disk_type", "pd-standard")}"
-
-    #service_account = "${lookup(var.node_pools[count.index], "service_account", var.service_account)}"
-    preemptible = "${lookup(var.node_pools[count.index], "preemptible", false)}"
-
-    oauth_scopes = [
-      "https://www.googleapis.com/auth/cloud-platform",
-    ]
-  }
-
-  lifecycle {
-    ignore_changes = ["initial_node_count"]
-  }
-
-  timeouts {
-    create = "30m"
-    update = "30m"
-    delete = "30m"
-  }
-
-  depends_on = ["google_container_cluster.cluster"]
-=======
->>>>>>> eed633b0
 }
 
 // TODO
@@ -140,19 +81,6 @@
   cluster_master_auth_map = "${concat(google_container_cluster.cluster.*.master_auth, list())}"
 
   # cluster locals
-<<<<<<< HEAD
-  cluster_type                = "regional"
-  cluster_name                = "${element(concat(google_container_cluster.cluster.*.name, list("")), 0)}"
-  cluster_location            = "${element(concat(google_container_cluster.cluster.*.region, list("")), 0)}"
-  cluster_region              = "${element(concat(google_container_cluster.cluster.*.region, list("")), 0)}"
-  cluster_endpoint            = "${element(concat(google_container_cluster.cluster.*.endpoint, list("")), 0)}"
-  cluster_master_version      = "${element(concat(google_container_cluster.cluster.*.master_version, list("")), 0)}"
-  cluster_min_master_version  = "${element(concat(google_container_cluster.primary.*.min_master_version, list("")), 0)}"
-  cluster_logging_service     = "${element(concat(google_container_cluster.cluster.*.logging_service, list("")), 0)}"
-  cluster_monitoring_service  = "${element(concat(google_container_cluster.cluster.*.monitoring_service, list("")), 0)}"
-  cluster_node_pools_names    = "${concat(google_container_node_pool.pools.*.name, list(""))}"
-  cluster_node_pools_versions = "${concat(google_container_node_pool.pools.*.version, list(""))}"
-=======
   cluster_type               = "regional"
   cluster_name               = "${element(concat(google_container_cluster.cluster.*.name, list("")), 0)}"
   cluster_location           = "${element(concat(google_container_cluster.cluster.*.region, list("")), 0)}"
@@ -162,7 +90,6 @@
   cluster_min_master_version = "${element(concat(google_container_cluster.cluster.*.min_master_version, list("")), 0)}"
   cluster_logging_service    = "${element(concat(google_container_cluster.cluster.*.logging_service, list("")), 0)}"
   cluster_monitoring_service = "${element(concat(google_container_cluster.cluster.*.monitoring_service, list("")), 0)}"
->>>>>>> eed633b0
 }
 
 data "google_compute_zones" "available" {
